--- conflicted
+++ resolved
@@ -62,15 +62,8 @@
     else:
         job = None
     if socket:
-<<<<<<< HEAD
         socketIO = SocketIO(message_queue=redis_url)
-       
-=======
-        socketIO = SocketIO(message_queue=redis_url)        
-        print("socket", socket)
-        print("socketIO", socketIO)
-   
->>>>>>> 7381b006
+
     print("Fetching data...")
     if job:
         job.meta["status"] = "Fetching data"
